// Code generated by protoc-gen-go. DO NOT EDIT.
// versions:
// 	protoc-gen-go v1.26.0
// 	protoc        v3.15.8
// source: app/dns/config.proto

package dns

import (
<<<<<<< HEAD
	proto "github.com/golang/protobuf/proto"
	domain "github.com/xtls/xray-core/common/matcher/domain"
	geoip "github.com/xtls/xray-core/common/matcher/geoip"
=======
	router "github.com/xtls/xray-core/app/router"
>>>>>>> d5a19545
	net "github.com/xtls/xray-core/common/net"
	protoreflect "google.golang.org/protobuf/reflect/protoreflect"
	protoimpl "google.golang.org/protobuf/runtime/protoimpl"
	reflect "reflect"
	sync "sync"
)

const (
	// Verify that this generated code is sufficiently up-to-date.
	_ = protoimpl.EnforceVersion(20 - protoimpl.MinVersion)
	// Verify that runtime/protoimpl is sufficiently up-to-date.
	_ = protoimpl.EnforceVersion(protoimpl.MaxVersion - 20)
)

<<<<<<< HEAD
// This is a compile-time assertion that a sufficiently up-to-date version
// of the legacy proto package is being used.
const _ = proto.ProtoPackageIsVersion4
=======
type DomainMatchingType int32

const (
	DomainMatchingType_Full      DomainMatchingType = 0
	DomainMatchingType_Subdomain DomainMatchingType = 1
	DomainMatchingType_Keyword   DomainMatchingType = 2
	DomainMatchingType_Regex     DomainMatchingType = 3
)

// Enum value maps for DomainMatchingType.
var (
	DomainMatchingType_name = map[int32]string{
		0: "Full",
		1: "Subdomain",
		2: "Keyword",
		3: "Regex",
	}
	DomainMatchingType_value = map[string]int32{
		"Full":      0,
		"Subdomain": 1,
		"Keyword":   2,
		"Regex":     3,
	}
)

func (x DomainMatchingType) Enum() *DomainMatchingType {
	p := new(DomainMatchingType)
	*p = x
	return p
}

func (x DomainMatchingType) String() string {
	return protoimpl.X.EnumStringOf(x.Descriptor(), protoreflect.EnumNumber(x))
}

func (DomainMatchingType) Descriptor() protoreflect.EnumDescriptor {
	return file_app_dns_config_proto_enumTypes[0].Descriptor()
}

func (DomainMatchingType) Type() protoreflect.EnumType {
	return &file_app_dns_config_proto_enumTypes[0]
}

func (x DomainMatchingType) Number() protoreflect.EnumNumber {
	return protoreflect.EnumNumber(x)
}

// Deprecated: Use DomainMatchingType.Descriptor instead.
func (DomainMatchingType) EnumDescriptor() ([]byte, []int) {
	return file_app_dns_config_proto_rawDescGZIP(), []int{0}
}
>>>>>>> d5a19545

type QueryStrategy int32

const (
	QueryStrategy_USE_IP  QueryStrategy = 0
	QueryStrategy_USE_IP4 QueryStrategy = 1
	QueryStrategy_USE_IP6 QueryStrategy = 2
)

// Enum value maps for QueryStrategy.
var (
	QueryStrategy_name = map[int32]string{
		0: "USE_IP",
		1: "USE_IP4",
		2: "USE_IP6",
	}
	QueryStrategy_value = map[string]int32{
		"USE_IP":  0,
		"USE_IP4": 1,
		"USE_IP6": 2,
	}
)

func (x QueryStrategy) Enum() *QueryStrategy {
	p := new(QueryStrategy)
	*p = x
	return p
}

func (x QueryStrategy) String() string {
	return protoimpl.X.EnumStringOf(x.Descriptor(), protoreflect.EnumNumber(x))
}

func (QueryStrategy) Descriptor() protoreflect.EnumDescriptor {
	return file_app_dns_config_proto_enumTypes[0].Descriptor()
}

func (QueryStrategy) Type() protoreflect.EnumType {
	return &file_app_dns_config_proto_enumTypes[0]
}

func (x QueryStrategy) Number() protoreflect.EnumNumber {
	return protoreflect.EnumNumber(x)
}

// Deprecated: Use QueryStrategy.Descriptor instead.
func (QueryStrategy) EnumDescriptor() ([]byte, []int) {
	return file_app_dns_config_proto_rawDescGZIP(), []int{0}
}

type CacheStrategy int32

const (
	CacheStrategy_Cache_ALL     CacheStrategy = 0
	CacheStrategy_Cache_NOERROR CacheStrategy = 1
	CacheStrategy_Cache_DISABLE CacheStrategy = 2
)

// Enum value maps for CacheStrategy.
var (
	CacheStrategy_name = map[int32]string{
		0: "Cache_ALL",
		1: "Cache_NOERROR",
		2: "Cache_DISABLE",
	}
	CacheStrategy_value = map[string]int32{
		"Cache_ALL":     0,
		"Cache_NOERROR": 1,
		"Cache_DISABLE": 2,
	}
)

func (x CacheStrategy) Enum() *CacheStrategy {
	p := new(CacheStrategy)
	*p = x
	return p
}

func (x CacheStrategy) String() string {
	return protoimpl.X.EnumStringOf(x.Descriptor(), protoreflect.EnumNumber(x))
}

func (CacheStrategy) Descriptor() protoreflect.EnumDescriptor {
	return file_app_dns_config_proto_enumTypes[1].Descriptor()
}

func (CacheStrategy) Type() protoreflect.EnumType {
	return &file_app_dns_config_proto_enumTypes[1]
}

func (x CacheStrategy) Number() protoreflect.EnumNumber {
	return protoreflect.EnumNumber(x)
}

// Deprecated: Use CacheStrategy.Descriptor instead.
func (CacheStrategy) EnumDescriptor() ([]byte, []int) {
	return file_app_dns_config_proto_rawDescGZIP(), []int{1}
}

type NameServer struct {
	state         protoimpl.MessageState
	sizeCache     protoimpl.SizeCache
	unknownFields protoimpl.UnknownFields

	Address           *net.Endpoint              `protobuf:"bytes,1,opt,name=address,proto3" json:"address,omitempty"`
	ClientIp          []byte                     `protobuf:"bytes,5,opt,name=client_ip,json=clientIp,proto3" json:"client_ip,omitempty"`
	SkipFallback      bool                       `protobuf:"varint,6,opt,name=skipFallback,proto3" json:"skipFallback,omitempty"`
	PrioritizedDomain []*domain.Domain           `protobuf:"bytes,2,rep,name=prioritized_domain,json=prioritizedDomain,proto3" json:"prioritized_domain,omitempty"`
	Geoip             []*geoip.GeoIP             `protobuf:"bytes,3,rep,name=geoip,proto3" json:"geoip,omitempty"`
	OriginalRules     []*NameServer_OriginalRule `protobuf:"bytes,4,rep,name=original_rules,json=originalRules,proto3" json:"original_rules,omitempty"`
}

func (x *NameServer) Reset() {
	*x = NameServer{}
	if protoimpl.UnsafeEnabled {
		mi := &file_app_dns_config_proto_msgTypes[0]
		ms := protoimpl.X.MessageStateOf(protoimpl.Pointer(x))
		ms.StoreMessageInfo(mi)
	}
}

func (x *NameServer) String() string {
	return protoimpl.X.MessageStringOf(x)
}

func (*NameServer) ProtoMessage() {}

func (x *NameServer) ProtoReflect() protoreflect.Message {
	mi := &file_app_dns_config_proto_msgTypes[0]
	if protoimpl.UnsafeEnabled && x != nil {
		ms := protoimpl.X.MessageStateOf(protoimpl.Pointer(x))
		if ms.LoadMessageInfo() == nil {
			ms.StoreMessageInfo(mi)
		}
		return ms
	}
	return mi.MessageOf(x)
}

// Deprecated: Use NameServer.ProtoReflect.Descriptor instead.
func (*NameServer) Descriptor() ([]byte, []int) {
	return file_app_dns_config_proto_rawDescGZIP(), []int{0}
}

func (x *NameServer) GetAddress() *net.Endpoint {
	if x != nil {
		return x.Address
	}
	return nil
}

func (x *NameServer) GetClientIp() []byte {
	if x != nil {
		return x.ClientIp
	}
	return nil
}

func (x *NameServer) GetSkipFallback() bool {
	if x != nil {
		return x.SkipFallback
	}
	return false
}

func (x *NameServer) GetPrioritizedDomain() []*domain.Domain {
	if x != nil {
		return x.PrioritizedDomain
	}
	return nil
}

func (x *NameServer) GetGeoip() []*geoip.GeoIP {
	if x != nil {
		return x.Geoip
	}
	return nil
}

func (x *NameServer) GetOriginalRules() []*NameServer_OriginalRule {
	if x != nil {
		return x.OriginalRules
	}
	return nil
}

type Config struct {
	state         protoimpl.MessageState
	sizeCache     protoimpl.SizeCache
	unknownFields protoimpl.UnknownFields

	// Nameservers used by this DNS. Only traditional UDP servers are support at
	// the moment. A special value 'localhost' as a domain address can be set to
	// use DNS on local system.
	//
	// Deprecated: Do not use.
	NameServers []*net.Endpoint `protobuf:"bytes,1,rep,name=NameServers,proto3" json:"NameServers,omitempty"`
	// NameServer list used by this DNS client.
	NameServer []*NameServer `protobuf:"bytes,5,rep,name=name_server,json=nameServer,proto3" json:"name_server,omitempty"`
	// Static hosts. Domain to IP.
	// Deprecated. Use static_hosts.
	//
	// Deprecated: Do not use.
	Hosts map[string]*net.IPOrDomain `protobuf:"bytes,2,rep,name=Hosts,proto3" json:"Hosts,omitempty" protobuf_key:"bytes,1,opt,name=key,proto3" protobuf_val:"bytes,2,opt,name=value,proto3"`
	// Client IP for EDNS client subnet. Must be 4 bytes (IPv4) or 16 bytes
	// (IPv6).
	ClientIp    []byte                `protobuf:"bytes,3,opt,name=client_ip,json=clientIp,proto3" json:"client_ip,omitempty"`
	StaticHosts []*Config_HostMapping `protobuf:"bytes,4,rep,name=static_hosts,json=staticHosts,proto3" json:"static_hosts,omitempty"`
	// Tag is the inbound tag of DNS client.
	Tag string `protobuf:"bytes,6,opt,name=tag,proto3" json:"tag,omitempty"`
	// DisableCache disables DNS cache
	CacheStrategy   CacheStrategy `protobuf:"varint,8,opt,name=cache_strategy,json=cacheStrategy,proto3,enum=xray.app.dns.CacheStrategy" json:"cache_strategy,omitempty"`
	QueryStrategy   QueryStrategy `protobuf:"varint,9,opt,name=query_strategy,json=queryStrategy,proto3,enum=xray.app.dns.QueryStrategy" json:"query_strategy,omitempty"`
	DisableFallback bool          `protobuf:"varint,10,opt,name=disableFallback,proto3" json:"disableFallback,omitempty"`
}

func (x *Config) Reset() {
	*x = Config{}
	if protoimpl.UnsafeEnabled {
		mi := &file_app_dns_config_proto_msgTypes[1]
		ms := protoimpl.X.MessageStateOf(protoimpl.Pointer(x))
		ms.StoreMessageInfo(mi)
	}
}

func (x *Config) String() string {
	return protoimpl.X.MessageStringOf(x)
}

func (*Config) ProtoMessage() {}

func (x *Config) ProtoReflect() protoreflect.Message {
	mi := &file_app_dns_config_proto_msgTypes[1]
	if protoimpl.UnsafeEnabled && x != nil {
		ms := protoimpl.X.MessageStateOf(protoimpl.Pointer(x))
		if ms.LoadMessageInfo() == nil {
			ms.StoreMessageInfo(mi)
		}
		return ms
	}
	return mi.MessageOf(x)
}

// Deprecated: Use Config.ProtoReflect.Descriptor instead.
func (*Config) Descriptor() ([]byte, []int) {
	return file_app_dns_config_proto_rawDescGZIP(), []int{1}
}

// Deprecated: Do not use.
func (x *Config) GetNameServers() []*net.Endpoint {
	if x != nil {
		return x.NameServers
	}
	return nil
}

func (x *Config) GetNameServer() []*NameServer {
	if x != nil {
		return x.NameServer
	}
	return nil
}

// Deprecated: Do not use.
func (x *Config) GetHosts() map[string]*net.IPOrDomain {
	if x != nil {
		return x.Hosts
	}
	return nil
}

func (x *Config) GetClientIp() []byte {
	if x != nil {
		return x.ClientIp
	}
	return nil
}

func (x *Config) GetStaticHosts() []*Config_HostMapping {
	if x != nil {
		return x.StaticHosts
	}
	return nil
}

func (x *Config) GetTag() string {
	if x != nil {
		return x.Tag
	}
	return ""
}

func (x *Config) GetCacheStrategy() CacheStrategy {
	if x != nil {
		return x.CacheStrategy
	}
	return CacheStrategy_Cache_ALL
}

func (x *Config) GetQueryStrategy() QueryStrategy {
	if x != nil {
		return x.QueryStrategy
	}
	return QueryStrategy_USE_IP
}

func (x *Config) GetDisableFallback() bool {
	if x != nil {
		return x.DisableFallback
	}
	return false
}

type NameServer_OriginalRule struct {
	state         protoimpl.MessageState
	sizeCache     protoimpl.SizeCache
	unknownFields protoimpl.UnknownFields

	Rule string `protobuf:"bytes,1,opt,name=rule,proto3" json:"rule,omitempty"`
	Size uint32 `protobuf:"varint,2,opt,name=size,proto3" json:"size,omitempty"`
}

func (x *NameServer_OriginalRule) Reset() {
	*x = NameServer_OriginalRule{}
	if protoimpl.UnsafeEnabled {
		mi := &file_app_dns_config_proto_msgTypes[2]
		ms := protoimpl.X.MessageStateOf(protoimpl.Pointer(x))
		ms.StoreMessageInfo(mi)
	}
}

func (x *NameServer_OriginalRule) String() string {
	return protoimpl.X.MessageStringOf(x)
}

func (*NameServer_OriginalRule) ProtoMessage() {}

func (x *NameServer_OriginalRule) ProtoReflect() protoreflect.Message {
	mi := &file_app_dns_config_proto_msgTypes[2]
	if protoimpl.UnsafeEnabled && x != nil {
		ms := protoimpl.X.MessageStateOf(protoimpl.Pointer(x))
		if ms.LoadMessageInfo() == nil {
			ms.StoreMessageInfo(mi)
		}
		return ms
	}
	return mi.MessageOf(x)
}

// Deprecated: Use NameServer_OriginalRule.ProtoReflect.Descriptor instead.
func (*NameServer_OriginalRule) Descriptor() ([]byte, []int) {
	return file_app_dns_config_proto_rawDescGZIP(), []int{0, 0}
}

func (x *NameServer_OriginalRule) GetRule() string {
	if x != nil {
		return x.Rule
	}
	return ""
}

func (x *NameServer_OriginalRule) GetSize() uint32 {
	if x != nil {
		return x.Size
	}
	return 0
}

type Config_HostMapping struct {
	state         protoimpl.MessageState
	sizeCache     protoimpl.SizeCache
	unknownFields protoimpl.UnknownFields

	Type   domain.MatchingType `protobuf:"varint,1,opt,name=type,proto3,enum=xray.common.matcher.domain.MatchingType" json:"type,omitempty"`
	Domain string              `protobuf:"bytes,2,opt,name=domain,proto3" json:"domain,omitempty"`
	Ip     [][]byte            `protobuf:"bytes,3,rep,name=ip,proto3" json:"ip,omitempty"`
	// ProxiedDomain indicates the mapped domain has the same IP address on this
	// domain. Xray will use this domain for IP queries.
	ProxiedDomain string `protobuf:"bytes,4,opt,name=proxied_domain,json=proxiedDomain,proto3" json:"proxied_domain,omitempty"`
}

func (x *Config_HostMapping) Reset() {
	*x = Config_HostMapping{}
	if protoimpl.UnsafeEnabled {
		mi := &file_app_dns_config_proto_msgTypes[4]
		ms := protoimpl.X.MessageStateOf(protoimpl.Pointer(x))
		ms.StoreMessageInfo(mi)
	}
}

func (x *Config_HostMapping) String() string {
	return protoimpl.X.MessageStringOf(x)
}

func (*Config_HostMapping) ProtoMessage() {}

func (x *Config_HostMapping) ProtoReflect() protoreflect.Message {
	mi := &file_app_dns_config_proto_msgTypes[4]
	if protoimpl.UnsafeEnabled && x != nil {
		ms := protoimpl.X.MessageStateOf(protoimpl.Pointer(x))
		if ms.LoadMessageInfo() == nil {
			ms.StoreMessageInfo(mi)
		}
		return ms
	}
	return mi.MessageOf(x)
}

// Deprecated: Use Config_HostMapping.ProtoReflect.Descriptor instead.
func (*Config_HostMapping) Descriptor() ([]byte, []int) {
	return file_app_dns_config_proto_rawDescGZIP(), []int{1, 1}
}

func (x *Config_HostMapping) GetType() domain.MatchingType {
	if x != nil {
		return x.Type
	}
	return domain.MatchingType_Full
}

func (x *Config_HostMapping) GetDomain() string {
	if x != nil {
		return x.Domain
	}
	return ""
}

func (x *Config_HostMapping) GetIp() [][]byte {
	if x != nil {
		return x.Ip
	}
	return nil
}

func (x *Config_HostMapping) GetProxiedDomain() string {
	if x != nil {
		return x.ProxiedDomain
	}
	return ""
}

var File_app_dns_config_proto protoreflect.FileDescriptor

var file_app_dns_config_proto_rawDesc = []byte{
	0x0a, 0x14, 0x61, 0x70, 0x70, 0x2f, 0x64, 0x6e, 0x73, 0x2f, 0x63, 0x6f, 0x6e, 0x66, 0x69, 0x67,
	0x2e, 0x70, 0x72, 0x6f, 0x74, 0x6f, 0x12, 0x0c, 0x78, 0x72, 0x61, 0x79, 0x2e, 0x61, 0x70, 0x70,
	0x2e, 0x64, 0x6e, 0x73, 0x1a, 0x18, 0x63, 0x6f, 0x6d, 0x6d, 0x6f, 0x6e, 0x2f, 0x6e, 0x65, 0x74,
	0x2f, 0x61, 0x64, 0x64, 0x72, 0x65, 0x73, 0x73, 0x2e, 0x70, 0x72, 0x6f, 0x74, 0x6f, 0x1a, 0x1c,
	0x63, 0x6f, 0x6d, 0x6d, 0x6f, 0x6e, 0x2f, 0x6e, 0x65, 0x74, 0x2f, 0x64, 0x65, 0x73, 0x74, 0x69,
	0x6e, 0x61, 0x74, 0x69, 0x6f, 0x6e, 0x2e, 0x70, 0x72, 0x6f, 0x74, 0x6f, 0x1a, 0x22, 0x63, 0x6f,
	0x6d, 0x6d, 0x6f, 0x6e, 0x2f, 0x6d, 0x61, 0x74, 0x63, 0x68, 0x65, 0x72, 0x2f, 0x64, 0x6f, 0x6d,
	0x61, 0x69, 0x6e, 0x2f, 0x64, 0x6f, 0x6d, 0x61, 0x69, 0x6e, 0x2e, 0x70, 0x72, 0x6f, 0x74, 0x6f,
	0x1a, 0x20, 0x63, 0x6f, 0x6d, 0x6d, 0x6f, 0x6e, 0x2f, 0x6d, 0x61, 0x74, 0x63, 0x68, 0x65, 0x72,
	0x2f, 0x67, 0x65, 0x6f, 0x69, 0x70, 0x2f, 0x67, 0x65, 0x6f, 0x69, 0x70, 0x2e, 0x70, 0x72, 0x6f,
	0x74, 0x6f, 0x22, 0x93, 0x03, 0x0a, 0x0a, 0x4e, 0x61, 0x6d, 0x65, 0x53, 0x65, 0x72, 0x76, 0x65,
	0x72, 0x12, 0x33, 0x0a, 0x07, 0x61, 0x64, 0x64, 0x72, 0x65, 0x73, 0x73, 0x18, 0x01, 0x20, 0x01,
	0x28, 0x0b, 0x32, 0x19, 0x2e, 0x78, 0x72, 0x61, 0x79, 0x2e, 0x63, 0x6f, 0x6d, 0x6d, 0x6f, 0x6e,
	0x2e, 0x6e, 0x65, 0x74, 0x2e, 0x45, 0x6e, 0x64, 0x70, 0x6f, 0x69, 0x6e, 0x74, 0x52, 0x07, 0x61,
	0x64, 0x64, 0x72, 0x65, 0x73, 0x73, 0x12, 0x1b, 0x0a, 0x09, 0x63, 0x6c, 0x69, 0x65, 0x6e, 0x74,
	0x5f, 0x69, 0x70, 0x18, 0x05, 0x20, 0x01, 0x28, 0x0c, 0x52, 0x08, 0x63, 0x6c, 0x69, 0x65, 0x6e,
	0x74, 0x49, 0x70, 0x12, 0x22, 0x0a, 0x0c, 0x73, 0x6b, 0x69, 0x70, 0x46, 0x61, 0x6c, 0x6c, 0x62,
	0x61, 0x63, 0x6b, 0x18, 0x06, 0x20, 0x01, 0x28, 0x08, 0x52, 0x0c, 0x73, 0x6b, 0x69, 0x70, 0x46,
	0x61, 0x6c, 0x6c, 0x62, 0x61, 0x63, 0x6b, 0x12, 0x51, 0x0a, 0x12, 0x70, 0x72, 0x69, 0x6f, 0x72,
	0x69, 0x74, 0x69, 0x7a, 0x65, 0x64, 0x5f, 0x64, 0x6f, 0x6d, 0x61, 0x69, 0x6e, 0x18, 0x02, 0x20,
	0x03, 0x28, 0x0b, 0x32, 0x22, 0x2e, 0x78, 0x72, 0x61, 0x79, 0x2e, 0x63, 0x6f, 0x6d, 0x6d, 0x6f,
	0x6e, 0x2e, 0x6d, 0x61, 0x74, 0x63, 0x68, 0x65, 0x72, 0x2e, 0x64, 0x6f, 0x6d, 0x61, 0x69, 0x6e,
	0x2e, 0x44, 0x6f, 0x6d, 0x61, 0x69, 0x6e, 0x52, 0x11, 0x70, 0x72, 0x69, 0x6f, 0x72, 0x69, 0x74,
	0x69, 0x7a, 0x65, 0x64, 0x44, 0x6f, 0x6d, 0x61, 0x69, 0x6e, 0x12, 0x36, 0x0a, 0x05, 0x67, 0x65,
	0x6f, 0x69, 0x70, 0x18, 0x03, 0x20, 0x03, 0x28, 0x0b, 0x32, 0x20, 0x2e, 0x78, 0x72, 0x61, 0x79,
	0x2e, 0x63, 0x6f, 0x6d, 0x6d, 0x6f, 0x6e, 0x2e, 0x6d, 0x61, 0x74, 0x63, 0x68, 0x65, 0x72, 0x2e,
	0x67, 0x65, 0x6f, 0x69, 0x70, 0x2e, 0x47, 0x65, 0x6f, 0x49, 0x50, 0x52, 0x05, 0x67, 0x65, 0x6f,
	0x69, 0x70, 0x12, 0x4c, 0x0a, 0x0e, 0x6f, 0x72, 0x69, 0x67, 0x69, 0x6e, 0x61, 0x6c, 0x5f, 0x72,
	0x75, 0x6c, 0x65, 0x73, 0x18, 0x04, 0x20, 0x03, 0x28, 0x0b, 0x32, 0x25, 0x2e, 0x78, 0x72, 0x61,
	0x79, 0x2e, 0x61, 0x70, 0x70, 0x2e, 0x64, 0x6e, 0x73, 0x2e, 0x4e, 0x61, 0x6d, 0x65, 0x53, 0x65,
	0x72, 0x76, 0x65, 0x72, 0x2e, 0x4f, 0x72, 0x69, 0x67, 0x69, 0x6e, 0x61, 0x6c, 0x52, 0x75, 0x6c,
	0x65, 0x52, 0x0d, 0x6f, 0x72, 0x69, 0x67, 0x69, 0x6e, 0x61, 0x6c, 0x52, 0x75, 0x6c, 0x65, 0x73,
	0x1a, 0x36, 0x0a, 0x0c, 0x4f, 0x72, 0x69, 0x67, 0x69, 0x6e, 0x61, 0x6c, 0x52, 0x75, 0x6c, 0x65,
	0x12, 0x12, 0x0a, 0x04, 0x72, 0x75, 0x6c, 0x65, 0x18, 0x01, 0x20, 0x01, 0x28, 0x09, 0x52, 0x04,
	0x72, 0x75, 0x6c, 0x65, 0x12, 0x12, 0x0a, 0x04, 0x73, 0x69, 0x7a, 0x65, 0x18, 0x02, 0x20, 0x01,
	0x28, 0x0d, 0x52, 0x04, 0x73, 0x69, 0x7a, 0x65, 0x22, 0xdf, 0x05, 0x0a, 0x06, 0x43, 0x6f, 0x6e,
	0x66, 0x69, 0x67, 0x12, 0x3f, 0x0a, 0x0b, 0x4e, 0x61, 0x6d, 0x65, 0x53, 0x65, 0x72, 0x76, 0x65,
	0x72, 0x73, 0x18, 0x01, 0x20, 0x03, 0x28, 0x0b, 0x32, 0x19, 0x2e, 0x78, 0x72, 0x61, 0x79, 0x2e,
	0x63, 0x6f, 0x6d, 0x6d, 0x6f, 0x6e, 0x2e, 0x6e, 0x65, 0x74, 0x2e, 0x45, 0x6e, 0x64, 0x70, 0x6f,
	0x69, 0x6e, 0x74, 0x42, 0x02, 0x18, 0x01, 0x52, 0x0b, 0x4e, 0x61, 0x6d, 0x65, 0x53, 0x65, 0x72,
	0x76, 0x65, 0x72, 0x73, 0x12, 0x39, 0x0a, 0x0b, 0x6e, 0x61, 0x6d, 0x65, 0x5f, 0x73, 0x65, 0x72,
	0x76, 0x65, 0x72, 0x18, 0x05, 0x20, 0x03, 0x28, 0x0b, 0x32, 0x18, 0x2e, 0x78, 0x72, 0x61, 0x79,
	0x2e, 0x61, 0x70, 0x70, 0x2e, 0x64, 0x6e, 0x73, 0x2e, 0x4e, 0x61, 0x6d, 0x65, 0x53, 0x65, 0x72,
	0x76, 0x65, 0x72, 0x52, 0x0a, 0x6e, 0x61, 0x6d, 0x65, 0x53, 0x65, 0x72, 0x76, 0x65, 0x72, 0x12,
	0x39, 0x0a, 0x05, 0x48, 0x6f, 0x73, 0x74, 0x73, 0x18, 0x02, 0x20, 0x03, 0x28, 0x0b, 0x32, 0x1f,
	0x2e, 0x78, 0x72, 0x61, 0x79, 0x2e, 0x61, 0x70, 0x70, 0x2e, 0x64, 0x6e, 0x73, 0x2e, 0x43, 0x6f,
	0x6e, 0x66, 0x69, 0x67, 0x2e, 0x48, 0x6f, 0x73, 0x74, 0x73, 0x45, 0x6e, 0x74, 0x72, 0x79, 0x42,
	0x02, 0x18, 0x01, 0x52, 0x05, 0x48, 0x6f, 0x73, 0x74, 0x73, 0x12, 0x1b, 0x0a, 0x09, 0x63, 0x6c,
	0x69, 0x65, 0x6e, 0x74, 0x5f, 0x69, 0x70, 0x18, 0x03, 0x20, 0x01, 0x28, 0x0c, 0x52, 0x08, 0x63,
	0x6c, 0x69, 0x65, 0x6e, 0x74, 0x49, 0x70, 0x12, 0x43, 0x0a, 0x0c, 0x73, 0x74, 0x61, 0x74, 0x69,
	0x63, 0x5f, 0x68, 0x6f, 0x73, 0x74, 0x73, 0x18, 0x04, 0x20, 0x03, 0x28, 0x0b, 0x32, 0x20, 0x2e,
	0x78, 0x72, 0x61, 0x79, 0x2e, 0x61, 0x70, 0x70, 0x2e, 0x64, 0x6e, 0x73, 0x2e, 0x43, 0x6f, 0x6e,
	0x66, 0x69, 0x67, 0x2e, 0x48, 0x6f, 0x73, 0x74, 0x4d, 0x61, 0x70, 0x70, 0x69, 0x6e, 0x67, 0x52,
	0x0b, 0x73, 0x74, 0x61, 0x74, 0x69, 0x63, 0x48, 0x6f, 0x73, 0x74, 0x73, 0x12, 0x10, 0x0a, 0x03,
	0x74, 0x61, 0x67, 0x18, 0x06, 0x20, 0x01, 0x28, 0x09, 0x52, 0x03, 0x74, 0x61, 0x67, 0x12, 0x42,
	0x0a, 0x0e, 0x63, 0x61, 0x63, 0x68, 0x65, 0x5f, 0x73, 0x74, 0x72, 0x61, 0x74, 0x65, 0x67, 0x79,
	0x18, 0x08, 0x20, 0x01, 0x28, 0x0e, 0x32, 0x1b, 0x2e, 0x78, 0x72, 0x61, 0x79, 0x2e, 0x61, 0x70,
	0x70, 0x2e, 0x64, 0x6e, 0x73, 0x2e, 0x43, 0x61, 0x63, 0x68, 0x65, 0x53, 0x74, 0x72, 0x61, 0x74,
	0x65, 0x67, 0x79, 0x52, 0x0d, 0x63, 0x61, 0x63, 0x68, 0x65, 0x53, 0x74, 0x72, 0x61, 0x74, 0x65,
	0x67, 0x79, 0x12, 0x42, 0x0a, 0x0e, 0x71, 0x75, 0x65, 0x72, 0x79, 0x5f, 0x73, 0x74, 0x72, 0x61,
	0x74, 0x65, 0x67, 0x79, 0x18, 0x09, 0x20, 0x01, 0x28, 0x0e, 0x32, 0x1b, 0x2e, 0x78, 0x72, 0x61,
	0x79, 0x2e, 0x61, 0x70, 0x70, 0x2e, 0x64, 0x6e, 0x73, 0x2e, 0x51, 0x75, 0x65, 0x72, 0x79, 0x53,
	0x74, 0x72, 0x61, 0x74, 0x65, 0x67, 0x79, 0x52, 0x0d, 0x71, 0x75, 0x65, 0x72, 0x79, 0x53, 0x74,
	0x72, 0x61, 0x74, 0x65, 0x67, 0x79, 0x12, 0x28, 0x0a, 0x0f, 0x64, 0x69, 0x73, 0x61, 0x62, 0x6c,
	0x65, 0x46, 0x61, 0x6c, 0x6c, 0x62, 0x61, 0x63, 0x6b, 0x18, 0x0a, 0x20, 0x01, 0x28, 0x08, 0x52,
	0x0f, 0x64, 0x69, 0x73, 0x61, 0x62, 0x6c, 0x65, 0x46, 0x61, 0x6c, 0x6c, 0x62, 0x61, 0x63, 0x6b,
	0x1a, 0x55, 0x0a, 0x0a, 0x48, 0x6f, 0x73, 0x74, 0x73, 0x45, 0x6e, 0x74, 0x72, 0x79, 0x12, 0x10,
	0x0a, 0x03, 0x6b, 0x65, 0x79, 0x18, 0x01, 0x20, 0x01, 0x28, 0x09, 0x52, 0x03, 0x6b, 0x65, 0x79,
	0x12, 0x31, 0x0a, 0x05, 0x76, 0x61, 0x6c, 0x75, 0x65, 0x18, 0x02, 0x20, 0x01, 0x28, 0x0b, 0x32,
	0x1b, 0x2e, 0x78, 0x72, 0x61, 0x79, 0x2e, 0x63, 0x6f, 0x6d, 0x6d, 0x6f, 0x6e, 0x2e, 0x6e, 0x65,
	0x74, 0x2e, 0x49, 0x50, 0x4f, 0x72, 0x44, 0x6f, 0x6d, 0x61, 0x69, 0x6e, 0x52, 0x05, 0x76, 0x61,
	0x6c, 0x75, 0x65, 0x3a, 0x02, 0x38, 0x01, 0x1a, 0x9a, 0x01, 0x0a, 0x0b, 0x48, 0x6f, 0x73, 0x74,
	0x4d, 0x61, 0x70, 0x70, 0x69, 0x6e, 0x67, 0x12, 0x3c, 0x0a, 0x04, 0x74, 0x79, 0x70, 0x65, 0x18,
	0x01, 0x20, 0x01, 0x28, 0x0e, 0x32, 0x28, 0x2e, 0x78, 0x72, 0x61, 0x79, 0x2e, 0x63, 0x6f, 0x6d,
	0x6d, 0x6f, 0x6e, 0x2e, 0x6d, 0x61, 0x74, 0x63, 0x68, 0x65, 0x72, 0x2e, 0x64, 0x6f, 0x6d, 0x61,
	0x69, 0x6e, 0x2e, 0x4d, 0x61, 0x74, 0x63, 0x68, 0x69, 0x6e, 0x67, 0x54, 0x79, 0x70, 0x65, 0x52,
	0x04, 0x74, 0x79, 0x70, 0x65, 0x12, 0x16, 0x0a, 0x06, 0x64, 0x6f, 0x6d, 0x61, 0x69, 0x6e, 0x18,
	0x02, 0x20, 0x01, 0x28, 0x09, 0x52, 0x06, 0x64, 0x6f, 0x6d, 0x61, 0x69, 0x6e, 0x12, 0x0e, 0x0a,
	0x02, 0x69, 0x70, 0x18, 0x03, 0x20, 0x03, 0x28, 0x0c, 0x52, 0x02, 0x69, 0x70, 0x12, 0x25, 0x0a,
	0x0e, 0x70, 0x72, 0x6f, 0x78, 0x69, 0x65, 0x64, 0x5f, 0x64, 0x6f, 0x6d, 0x61, 0x69, 0x6e, 0x18,
	0x04, 0x20, 0x01, 0x28, 0x09, 0x52, 0x0d, 0x70, 0x72, 0x6f, 0x78, 0x69, 0x65, 0x64, 0x44, 0x6f,
	0x6d, 0x61, 0x69, 0x6e, 0x4a, 0x04, 0x08, 0x07, 0x10, 0x08, 0x2a, 0x35, 0x0a, 0x0d, 0x51, 0x75,
	0x65, 0x72, 0x79, 0x53, 0x74, 0x72, 0x61, 0x74, 0x65, 0x67, 0x79, 0x12, 0x0a, 0x0a, 0x06, 0x55,
	0x53, 0x45, 0x5f, 0x49, 0x50, 0x10, 0x00, 0x12, 0x0b, 0x0a, 0x07, 0x55, 0x53, 0x45, 0x5f, 0x49,
	0x50, 0x34, 0x10, 0x01, 0x12, 0x0b, 0x0a, 0x07, 0x55, 0x53, 0x45, 0x5f, 0x49, 0x50, 0x36, 0x10,
	0x02, 0x2a, 0x44, 0x0a, 0x0d, 0x43, 0x61, 0x63, 0x68, 0x65, 0x53, 0x74, 0x72, 0x61, 0x74, 0x65,
	0x67, 0x79, 0x12, 0x0d, 0x0a, 0x09, 0x43, 0x61, 0x63, 0x68, 0x65, 0x5f, 0x41, 0x4c, 0x4c, 0x10,
	0x00, 0x12, 0x11, 0x0a, 0x0d, 0x43, 0x61, 0x63, 0x68, 0x65, 0x5f, 0x4e, 0x4f, 0x45, 0x52, 0x52,
	0x4f, 0x52, 0x10, 0x01, 0x12, 0x11, 0x0a, 0x0d, 0x43, 0x61, 0x63, 0x68, 0x65, 0x5f, 0x44, 0x49,
	0x53, 0x41, 0x42, 0x4c, 0x45, 0x10, 0x02, 0x42, 0x46, 0x0a, 0x10, 0x63, 0x6f, 0x6d, 0x2e, 0x78,
	0x72, 0x61, 0x79, 0x2e, 0x61, 0x70, 0x70, 0x2e, 0x64, 0x6e, 0x73, 0x50, 0x01, 0x5a, 0x21, 0x67,
	0x69, 0x74, 0x68, 0x75, 0x62, 0x2e, 0x63, 0x6f, 0x6d, 0x2f, 0x78, 0x74, 0x6c, 0x73, 0x2f, 0x78,
	0x72, 0x61, 0x79, 0x2d, 0x63, 0x6f, 0x72, 0x65, 0x2f, 0x61, 0x70, 0x70, 0x2f, 0x64, 0x6e, 0x73,
	0xaa, 0x02, 0x0c, 0x58, 0x72, 0x61, 0x79, 0x2e, 0x41, 0x70, 0x70, 0x2e, 0x44, 0x6e, 0x73, 0x62,
	0x06, 0x70, 0x72, 0x6f, 0x74, 0x6f, 0x33,
}

var (
	file_app_dns_config_proto_rawDescOnce sync.Once
	file_app_dns_config_proto_rawDescData = file_app_dns_config_proto_rawDesc
)

func file_app_dns_config_proto_rawDescGZIP() []byte {
	file_app_dns_config_proto_rawDescOnce.Do(func() {
		file_app_dns_config_proto_rawDescData = protoimpl.X.CompressGZIP(file_app_dns_config_proto_rawDescData)
	})
	return file_app_dns_config_proto_rawDescData
}

var file_app_dns_config_proto_enumTypes = make([]protoimpl.EnumInfo, 2)
var file_app_dns_config_proto_msgTypes = make([]protoimpl.MessageInfo, 5)
var file_app_dns_config_proto_goTypes = []interface{}{
	(QueryStrategy)(0),              // 0: xray.app.dns.QueryStrategy
	(CacheStrategy)(0),              // 1: xray.app.dns.CacheStrategy
	(*NameServer)(nil),              // 2: xray.app.dns.NameServer
	(*Config)(nil),                  // 3: xray.app.dns.Config
	(*NameServer_OriginalRule)(nil), // 4: xray.app.dns.NameServer.OriginalRule
	nil,                             // 5: xray.app.dns.Config.HostsEntry
	(*Config_HostMapping)(nil),      // 6: xray.app.dns.Config.HostMapping
	(*net.Endpoint)(nil),            // 7: xray.common.net.Endpoint
	(*domain.Domain)(nil),           // 8: xray.common.matcher.domain.Domain
	(*geoip.GeoIP)(nil),             // 9: xray.common.matcher.geoip.GeoIP
	(*net.IPOrDomain)(nil),          // 10: xray.common.net.IPOrDomain
	(domain.MatchingType)(0),        // 11: xray.common.matcher.domain.MatchingType
}
var file_app_dns_config_proto_depIdxs = []int32{
	7,  // 0: xray.app.dns.NameServer.address:type_name -> xray.common.net.Endpoint
	8,  // 1: xray.app.dns.NameServer.prioritized_domain:type_name -> xray.common.matcher.domain.Domain
	9,  // 2: xray.app.dns.NameServer.geoip:type_name -> xray.common.matcher.geoip.GeoIP
	4,  // 3: xray.app.dns.NameServer.original_rules:type_name -> xray.app.dns.NameServer.OriginalRule
	7,  // 4: xray.app.dns.Config.NameServers:type_name -> xray.common.net.Endpoint
	2,  // 5: xray.app.dns.Config.name_server:type_name -> xray.app.dns.NameServer
	5,  // 6: xray.app.dns.Config.Hosts:type_name -> xray.app.dns.Config.HostsEntry
	6,  // 7: xray.app.dns.Config.static_hosts:type_name -> xray.app.dns.Config.HostMapping
	1,  // 8: xray.app.dns.Config.cache_strategy:type_name -> xray.app.dns.CacheStrategy
	0,  // 9: xray.app.dns.Config.query_strategy:type_name -> xray.app.dns.QueryStrategy
	10, // 10: xray.app.dns.Config.HostsEntry.value:type_name -> xray.common.net.IPOrDomain
	11, // 11: xray.app.dns.Config.HostMapping.type:type_name -> xray.common.matcher.domain.MatchingType
	12, // [12:12] is the sub-list for method output_type
	12, // [12:12] is the sub-list for method input_type
	12, // [12:12] is the sub-list for extension type_name
	12, // [12:12] is the sub-list for extension extendee
	0,  // [0:12] is the sub-list for field type_name
}

func init() { file_app_dns_config_proto_init() }
func file_app_dns_config_proto_init() {
	if File_app_dns_config_proto != nil {
		return
	}
	if !protoimpl.UnsafeEnabled {
		file_app_dns_config_proto_msgTypes[0].Exporter = func(v interface{}, i int) interface{} {
			switch v := v.(*NameServer); i {
			case 0:
				return &v.state
			case 1:
				return &v.sizeCache
			case 2:
				return &v.unknownFields
			default:
				return nil
			}
		}
		file_app_dns_config_proto_msgTypes[1].Exporter = func(v interface{}, i int) interface{} {
			switch v := v.(*Config); i {
			case 0:
				return &v.state
			case 1:
				return &v.sizeCache
			case 2:
				return &v.unknownFields
			default:
				return nil
			}
		}
		file_app_dns_config_proto_msgTypes[2].Exporter = func(v interface{}, i int) interface{} {
			switch v := v.(*NameServer_OriginalRule); i {
			case 0:
				return &v.state
			case 1:
				return &v.sizeCache
			case 2:
				return &v.unknownFields
			default:
				return nil
			}
		}
		file_app_dns_config_proto_msgTypes[4].Exporter = func(v interface{}, i int) interface{} {
			switch v := v.(*Config_HostMapping); i {
			case 0:
				return &v.state
			case 1:
				return &v.sizeCache
			case 2:
				return &v.unknownFields
			default:
				return nil
			}
		}
	}
	type x struct{}
	out := protoimpl.TypeBuilder{
		File: protoimpl.DescBuilder{
			GoPackagePath: reflect.TypeOf(x{}).PkgPath(),
			RawDescriptor: file_app_dns_config_proto_rawDesc,
			NumEnums:      2,
			NumMessages:   5,
			NumExtensions: 0,
			NumServices:   0,
		},
		GoTypes:           file_app_dns_config_proto_goTypes,
		DependencyIndexes: file_app_dns_config_proto_depIdxs,
		EnumInfos:         file_app_dns_config_proto_enumTypes,
		MessageInfos:      file_app_dns_config_proto_msgTypes,
	}.Build()
	File_app_dns_config_proto = out.File
	file_app_dns_config_proto_rawDesc = nil
	file_app_dns_config_proto_goTypes = nil
	file_app_dns_config_proto_depIdxs = nil
}<|MERGE_RESOLUTION|>--- conflicted
+++ resolved
@@ -7,13 +7,8 @@
 package dns
 
 import (
-<<<<<<< HEAD
-	proto "github.com/golang/protobuf/proto"
 	domain "github.com/xtls/xray-core/common/matcher/domain"
 	geoip "github.com/xtls/xray-core/common/matcher/geoip"
-=======
-	router "github.com/xtls/xray-core/app/router"
->>>>>>> d5a19545
 	net "github.com/xtls/xray-core/common/net"
 	protoreflect "google.golang.org/protobuf/reflect/protoreflect"
 	protoimpl "google.golang.org/protobuf/runtime/protoimpl"
@@ -27,64 +22,6 @@
 	// Verify that runtime/protoimpl is sufficiently up-to-date.
 	_ = protoimpl.EnforceVersion(protoimpl.MaxVersion - 20)
 )
-
-<<<<<<< HEAD
-// This is a compile-time assertion that a sufficiently up-to-date version
-// of the legacy proto package is being used.
-const _ = proto.ProtoPackageIsVersion4
-=======
-type DomainMatchingType int32
-
-const (
-	DomainMatchingType_Full      DomainMatchingType = 0
-	DomainMatchingType_Subdomain DomainMatchingType = 1
-	DomainMatchingType_Keyword   DomainMatchingType = 2
-	DomainMatchingType_Regex     DomainMatchingType = 3
-)
-
-// Enum value maps for DomainMatchingType.
-var (
-	DomainMatchingType_name = map[int32]string{
-		0: "Full",
-		1: "Subdomain",
-		2: "Keyword",
-		3: "Regex",
-	}
-	DomainMatchingType_value = map[string]int32{
-		"Full":      0,
-		"Subdomain": 1,
-		"Keyword":   2,
-		"Regex":     3,
-	}
-)
-
-func (x DomainMatchingType) Enum() *DomainMatchingType {
-	p := new(DomainMatchingType)
-	*p = x
-	return p
-}
-
-func (x DomainMatchingType) String() string {
-	return protoimpl.X.EnumStringOf(x.Descriptor(), protoreflect.EnumNumber(x))
-}
-
-func (DomainMatchingType) Descriptor() protoreflect.EnumDescriptor {
-	return file_app_dns_config_proto_enumTypes[0].Descriptor()
-}
-
-func (DomainMatchingType) Type() protoreflect.EnumType {
-	return &file_app_dns_config_proto_enumTypes[0]
-}
-
-func (x DomainMatchingType) Number() protoreflect.EnumNumber {
-	return protoreflect.EnumNumber(x)
-}
-
-// Deprecated: Use DomainMatchingType.Descriptor instead.
-func (DomainMatchingType) EnumDescriptor() ([]byte, []int) {
-	return file_app_dns_config_proto_rawDescGZIP(), []int{0}
-}
->>>>>>> d5a19545
 
 type QueryStrategy int32
 
